import joblib
import os
import polars as pl
from sklearn.preprocessing import StandardScaler, RobustScaler
import random
import numpy as np
import torch
import gymnasium as gym

def fit_save_scalers(df: pl.DataFrame, feature_cols: list, output_path: str, scaler_type: str = "StandardScaler"):
    """
    Fits scalers on the provided DataFrame for the specified feature columns
    and saves them to the output path.
    """
    os.makedirs(output_path, exist_ok=True)
    scalers = {}
    for col in feature_cols:
        if scaler_type == "StandardScaler":
            scaler = StandardScaler()
        elif scaler_type == "RobustScaler":
            scaler = RobustScaler()
        else:
            raise ValueError(f"Unsupported scaler type: {scaler_type}")
        
        scaled_data = scaler.fit_transform(df[col].to_numpy().reshape(-1, 1))
        scalers[col] = scaler
        
        scaler_filename = os.path.join(output_path, f"{col}_{scaler_type.lower()}.joblib")
        joblib.dump(scaler, scaler_filename)
        print(f"Scaler for {col} saved to {scaler_filename}")
    return scalers

def load_scalers(input_path: str, feature_cols: list, scaler_type: str = "StandardScaler") -> dict:
    """
    Loads scalers for the specified feature columns from the input path.
    """
    scalers = {}
    for col in feature_cols:
        scaler_filename = os.path.join(input_path, f"{col}_{scaler_type.lower()}.joblib")
        if os.path.exists(scaler_filename):
            scalers[col] = joblib.load(scaler_filename)
        else:
            print(f"Warning: Scaler file not found for {col} at {scaler_filename}")
    return scalers

def apply_scalers(df: pl.DataFrame, scalers: dict, feature_cols: list) -> pl.DataFrame:
    """
    Applies loaded scalers to the specified feature columns in the DataFrame.
    """
    df_scaled = df.clone()
    for col in feature_cols:
        if col in scalers:
            scaled_data = scalers[col].transform(df_scaled[col].to_numpy().reshape(-1, 1))
            df_scaled = df_scaled.with_columns(pl.Series(name=col, values=scaled_data.flatten()))
        else:
            print(f"Warning: Scaler not found for column {col}. Skipping scaling for this column.")
    return df_scaled

def seed_everything(seed: int):
    """
    Sets the seed for major libraries for reproducibility.
    """
    random.seed(seed)
    os.environ['PYTHONHASHSEED'] = str(seed)
    np.random.seed(seed)
    torch.manual_seed(seed)
    if torch.cuda.is_available():
        torch.cuda.manual_seed(seed)
        torch.cuda.manual_seed_all(seed) # if you are using multi-GPU.
        torch.backends.cudnn.deterministic = True
        torch.backends.cudnn.benchmark = False

def make_multi_product_env(data_registry: dict, product_mapper: dict, avg_daily_revenue_registry: dict, config: dict, raw_data_df: pl.DataFrame, historical_avg_prices: dict):
    """
    Creates, configures, and returns the multi-product pricing environment.
    """
    # Import MultiProductPriceEnv locally to avoid circular dependency
    from src.envs.multi_product_price_env import MultiProductPriceEnv

    env = MultiProductPriceEnv(
        data_registry=data_registry,
        raw_data_df=raw_data_df,
        product_mapper=product_mapper,
        config=config,
<<<<<<< HEAD
        raw_data_df=raw_data_df,
        historical_avg_prices=historical_avg_prices,
        avg_daily_revenue_registry=avg_daily_revenue_registry
=======
        historical_avg_prices=historical_avg_prices
>>>>>>> 11d49ae1
    )
    return env<|MERGE_RESOLUTION|>--- conflicted
+++ resolved
@@ -82,12 +82,7 @@
         raw_data_df=raw_data_df,
         product_mapper=product_mapper,
         config=config,
-<<<<<<< HEAD
-        raw_data_df=raw_data_df,
         historical_avg_prices=historical_avg_prices,
         avg_daily_revenue_registry=avg_daily_revenue_registry
-=======
-        historical_avg_prices=historical_avg_prices
->>>>>>> 11d49ae1
     )
     return env